--- conflicted
+++ resolved
@@ -175,14 +175,10 @@
         # Assign dominant microstate
         count = 0
 
-<<<<<<< HEAD
+
         micro_template = np.loadtxt("./Maps_4states_s2.txt", dtype=float)
-     
+
         #  Missing first and last microstate --> TO change
-=======
-        #  Missing first and last microstate --> TO change
-
->>>>>>> c73b2030
         for p in range(1, len(gfp_peaks[0])-1):
             correletion = np.array()
 
@@ -199,7 +195,6 @@
 
         # Feedback
         
-
         pygame.init()
 
         pygame.display.set_caption('EEG microstate')
@@ -210,8 +205,6 @@
         background_rect = background.get_rect()
         screen = pygame.display.set_mode(background_size)
         w,h = background_size
-
-
 
         x = 0
         y = 0
@@ -225,16 +218,9 @@
         running = True
         i = 0
 
-
-
         # set the pygame window name
         pygame.display.set_caption('EEG microstate')
-
-
-
-
         screen.blit(background,background_rect)
-
 
         for event in pygame.event.get():
                 if event.type == pygame.QUIT:
@@ -247,9 +233,7 @@
             y = -h
         if y1 > h:
             y1 = -h
-
-
-
+            
         screen.blit(ship,shiprect)
         print_perc(percent)
         pygame.display.flip()
